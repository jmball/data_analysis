--- conflicted
+++ resolved
@@ -1,10 +1,6 @@
 # data_analysis
-<<<<<<< HEAD
-Generate a report from a solar simulator measurement data.
-=======
-Generate a report from a solar simulator measurement log file
+Generate a report from solar simulator measurement data.
 
 ## Linux
 ### Prerequisites
-In order to install wxPython according to the requirements.txt file it's necessary to install the prerequisites detailed [here](https://github.com/wxWidgets/Phoenix#prerequisites). In addition, if your distribution's package manager doesn't include tkinter with your Python installation, it must be installed separately.
->>>>>>> 1593d793
+In order to install wxPython according to the requirements.txt file it's necessary to install the prerequisites detailed [here](https://github.com/wxWidgets/Phoenix#prerequisites). In addition, if your distribution's package manager doesn't include tkinter with your Python installation, it must be installed separately.